--- conflicted
+++ resolved
@@ -83,13 +83,15 @@
 
 #[repr(u8)]
 #[derive(Copy, Clone, PartialEq, Debug)]
-<<<<<<< HEAD
 pub enum OwnAddrType {
   Public = esp_idf_sys::BLE_OWN_ADDR_PUBLIC as _,
   Random = esp_idf_sys::BLE_OWN_ADDR_RANDOM as _,
   RpaPublicDefault = esp_idf_sys::BLE_OWN_ADDR_RPA_PUBLIC_DEFAULT as _,
   RpaRandomDefault = esp_idf_sys::BLE_OWN_ADDR_RPA_RANDOM_DEFAULT as _,
-=======
+}
+
+#[repr(u8)]
+#[derive(Copy, Clone, PartialEq, Debug)]
 pub enum ConnMode {
   /// non-connectable (3.C.9.3.2)
   Non = esp_idf_sys::BLE_GAP_CONN_MODE_NON as _,
@@ -97,7 +99,6 @@
   Dir = esp_idf_sys::BLE_GAP_CONN_MODE_DIR as _,
   /// undirected-connectable (3.C.9.3.4)
   Und = esp_idf_sys::BLE_GAP_CONN_MODE_UND as _,
->>>>>>> bc7ee703
 }
 
 bitflags! {
