--- conflicted
+++ resolved
@@ -1,9 +1,6 @@
-<<<<<<< HEAD
 use esp32_nimble::{uuid128, BLEClient, BLEDevice};
-=======
 use bstr::ByteSlice;
 use esp32_nimble::{utilities::mutex::Mutex, uuid128, BLEClient, BLEDevice};
->>>>>>> 01b9039b
 use esp_idf_hal::prelude::Peripherals;
 use esp_idf_hal::task::block_on;
 use esp_idf_hal::timer::{TimerConfig, TimerDriver};
@@ -19,28 +16,14 @@
   block_on(async {
     let ble_device = BLEDevice::take();
     let ble_scan = ble_device.get_scan();
-    let device = ble_scan
-      .find_device(10000, |device| device.name().contains("ESP32"))
+     let device = ble_scan
+      .active_scan(true)
+      .interval(100)
+      .window(99)
+      .find_device(10000, |device| device.name().contains_str("ESP32"))
       .await
       .unwrap();
 
-<<<<<<< HEAD
-=======
-    let device0 = connect_device.clone();
-    ble_scan
-      .active_scan(true)
-      .interval(100)
-      .window(99)
-      .on_result(move |scan, device| {
-        if device.name().contains_str("ESP32") {
-          scan.stop().unwrap();
-          (*device0.lock()) = Some(device.clone());
-        }
-      });
-    ble_scan.start(10000).await.unwrap();
-
-    let device = &*connect_device.lock();
->>>>>>> 01b9039b
     if let Some(device) = device {
       let mut client = BLEClient::new();
       client.on_connect(|client| {
